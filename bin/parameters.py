--- conflicted
+++ resolved
@@ -41,21 +41,17 @@
 hydro = 1  # set to 1 to include the Navier-Stokes equation for the flow velocity, set to 0 otherwise
 
 # Azimuthal wave number m (>=0)
-<<<<<<< HEAD
-m = 11
-=======
 m = 0
->>>>>>> 43186c51
 
 # Equatorial symmetry of the flow field. Use 1 for symmetric, -1 for antisymmetric.
 symm = 1
 
 # Inner core radius, CMB radius is unity.
-ricb = 0
+ricb = 0.35
 
 # Inner core spherical boundary conditions
 # Use 0 for stress-free, 1 for no-slip or forced boundary flow. Ignored if ricb = 0
-bci = 0
+bci = 1
 
 # CMB spherical boundary conditions
 # Use 0 for stress-free, 1 for no-slip or forced boundary flow
@@ -65,28 +61,24 @@
 # CoriolisNumber = 1.2e3
 # Ek_gap = 2/CoriolisNumber
 # Ek = Ek_gap*(1-ricb)**2
-<<<<<<< HEAD
-Ek = 3e-7
-=======
-Ek = 10**-5
->>>>>>> 43186c51
-
-# forcing = 0  # Uncomment this line for eigenvalue problems
+Ek = 10**-6
+
+forcing = 0  # Uncomment this line for eigenvalue problems
 # forcing = 1  # For Lin & Ogilvie 2018 tidal body force, m=2, symm. OK
 # forcing = 2  # For boundary flow forcing, use with bci=1 and bco=1.
 # forcing = 3  # For Rovira-Navarro 2018 tidal body forcing, m=0,2 must be symm, m=1 antisymm. Leaks power!
 # forcing = 4  # first test case, Lin body forcing with X(r)=(A*r^2 + B/r^3)*C, (using Jeremy's calculation), m=2,symm. OK
 # forcing = 5  # second test case, Lin body forcing with X(r)=1/r, m=0,symm. OK
 # forcing = 6  # Buffett2010 ICB radial velocity boundary forcing, m=1,antisymm
-forcing = 7  # Longitudinal libration boundary forcing, m={0, 2}, symm, no-slip
+# forcing = 7  # Longitudinal libration boundary forcing, m={0, 2}, symm, no-slip
 # forcing = 8  # Longitudinal libration as a Poincaré force (body force) in the mantle frame, m=0, symm, no-slip
 # forcing = 9  # Radial, symmetric, m=2 boundary flow forcing.
 
 # Forcing frequency (ignored if forcing == 0)
-forcing_frequency = 0.00027  # negative is prograde
+forcing_frequency = 0.0  # negative is prograde
 
 # Forcing amplitude. Body forcing amplitude will use the cmb value
-forcing_amplitude_cmb = 0.0036
+forcing_amplitude_cmb = 0.0
 forcing_amplitude_icb = 0.0
 
 # if solving an eigenvalue problem, compute projection of eigenmode
@@ -98,7 +90,7 @@
 # ----------------------------------------------------------------------------------------------------------------------
 # -------------------------------------------------------------------------------------------- Magnetic field parameters
 # ----------------------------------------------------------------------------------------------------------------------
-magnetic = 1  # set to 1 if including the induction equation and the Lorentz force
+magnetic = 0  # set to 1 if including the induction equation and the Lorentz force
 
 # Imposed background magnetic field
 B0 = 'axial'          # Axial, uniform field along the spin axis
@@ -111,9 +103,9 @@
 B0_l = 1                # l number for the FDM mode
 
 # Magnetic boundary conditions at the ICB:
-# innercore = 'insulator'
+innercore = 'insulator'
 # innercore = 'conducting, Chebys'  # For eigenvalue problems
-innercore = 'conducting, Bessel'  # For forced problems 
+# innercore = 'conducting, Bessel'  # For forced problems 
 # innercore = 'TWA'  # Thin conductive wall layer (Roberts, Glatzmaier & Clune, 2010)
 # innercore = 'perfect conductor, material'  # tangential *material* electric field jump [nxE']=0 across the ICB
 # innercore = 'perfect conductor, spatial'   # tangential *spatial* electric field jump [nxE]=0 across the ICB
@@ -134,11 +126,10 @@
 
 # Magnetic field strength and magnetic diffusivity:
 # Either use the Elsasser number and the magnetic Prandtl number (i.e. Lambda and Pm: uncomment and set the following three lines):
-Lambda = 0.01  #ssak(0.1,1e-3,Ek)
-Pm = 1  #pmak(1,1e-3,Ek)
+Lambda = 0.1  #ssak(0.1,1e-3,Ek)
+Pm = 0.01  #pmak(1,1e-3,Ek)
 Em = Ek/Pm; Le2 = Lambda*Em; Le = np.sqrt(Le2)
 # Or use the Lehnert number and the magnetic Ekman number (i.e. Le and Em: uncomment and set the following three lines):
-<<<<<<< HEAD
 #Le = 10**-2.5  #; Lu=2e3
 #Em = Ek/Pm  #Le/Lu
 #Le2 = Le**2
@@ -146,16 +137,6 @@
 # Normalization of the background magnetic field
 # cnorm = 'rms_cmb'                     # Sets the radial rms field at the CMB as unity
 # cnorm = 'mag_energy'                  # Unit magnetic energy as in Luo & Jackson 2022 (I. Torsional oscillations)
-=======
-Le = 0.014
-Pm = 0.4
-Em = Ek/Pm
-Le2 = Le**2
-
-# Normalization of the background magnetic field
-# cnorm = 'rms_cmb'                     # Sets the radial rms field at the CMB as unity
-cnorm = 'mag_energy'                  # Unit magnetic energy as in Luo & Jackson 2022 (I. Torsional oscillations)
->>>>>>> 43186c51
 # cnorm = 'Schmitt2012'                 # as above but times 2
 # cnorm = 3.86375                       # G101 of Schmitt 2012, ricb = 0.35
 # cnorm = 4.067144                      # Zhang & Fearn 1994,   ricb = 0.35
@@ -189,10 +170,10 @@
 # ----------------------------------------------------------------------------------------------------------------------
 # --------------------------------------------------------------------------------------------------- Thermal parameters
 # ----------------------------------------------------------------------------------------------------------------------
-thermal = 1  # Use 1 or 0 to include or not the temperature equation and the buoyancy force (Boussinesq)
+thermal = 0  # Use 1 or 0 to include or not the temperature equation and the buoyancy force (Boussinesq)
 
 # Prandtl number: ratio of viscous to thermal diffusivity
-Prandtl = 0.003
+Prandtl = 1.0
 # "Thermal" Ekman number
 Etherm = Ek/Prandtl
 
@@ -283,17 +264,12 @@
 # ----------------------------------------------------------------------------------------------------------------------
 
 # Number of cpus
-ncpus = 24
+ncpus = 4
 
 # Chebyshev polynomial truncation level. Use function def at top or set manually. N must be even if ricb = 0.
-<<<<<<< HEAD
-N     = 240  #Ncheb(Ek)  # for the fluid core
-N_cic = 36         # for the field inside the ic (innercore = 'conducting, Chebys') 
-=======
 N     = Ncheb(Ek)  # for the fluid core
 # N = 8
 N_cic = 16         # for the field inside the ic (innercore = 'conducting, Chebys') 
->>>>>>> 43186c51
 
 # Spherical harmonic truncation lmax and approx lmax/N ratio:
 g = 1.0
@@ -320,8 +296,8 @@
     rtau = tt[0]
     itau = tt[1]
 else:                   # set target manually
-    rtau = 0
-    itau = -0.04
+    rtau = 0.0
+    itau = 1.0
 
 # tau is the actual target for the solver
 # real part is damping
